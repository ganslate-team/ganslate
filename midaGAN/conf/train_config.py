--- conflicted
+++ resolved
@@ -25,14 +25,11 @@
     ssim_type:       str = "SSIM" # Possible options are ThreeComponentSSIM, SSIM, MS-SSIM
     loss_mask:       Optional[LossMaskingConfig] = None
 
-<<<<<<< HEAD
-=======
 @dataclass
 class ImageFilterConfig:  # Filtering for images uploaded to wandb to show windowing
     min: float = -1
     max: float = 1
 
->>>>>>> c3f0b7d3
 @dataclass
 class LoggingConfig:
     #experiment_name:  str = now() # Name of the experiment. [Default: current date and time] 
