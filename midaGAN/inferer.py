--- conflicted
+++ resolved
@@ -16,25 +16,9 @@
         self.logger = logging.getLogger(type(self).__name__)
         self.conf = conf
         self.data_loader = build_loader(self.conf)
-<<<<<<< HEAD
-<<<<<<< HEAD
-
-        # Build tracker if logging is defined
-        if self.conf.logging:
-            self.tracker = InferenceTracker(self.conf)
-
-        # Build GAN if it is defined. Otherwise only build dataloader.
-        if self.conf.gan: 
-            self.model = build_gan(self.conf)
-
-=======
         self.tracker = InferenceTracker(self.conf)
         self.model = build_gan(self.conf)
->>>>>>> e12b23b0ddd49bb52b6c7ca61b1a58a1204be971
-=======
-        self.tracker = InferenceTracker(self.conf)
-        self.model = build_gan(self.conf)
->>>>>>> 0a00e1f8
+
         self.sliding_window_inferer = self._init_sliding_window_inferer()
 
     def run(self):
