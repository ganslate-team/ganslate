import functools
import torch.nn as nn
from torch.nn import init
from torch.optim import lr_scheduler
import midaGAN
from midaGAN.nn import separable
from midaGAN.utils import import_class_from_dirs_and_modules

def build_network_by_role(role, conf, device):
    """Builds a discriminator or generator. TODO: document """
    assert role in ['discriminator', 'generator']
            
    name = conf.gan[role].name
    import_locations = midaGAN.conf.IMPORT_LOCATIONS
    network_class = import_class_from_dirs_and_modules(name, import_locations[role])

    network_args = dict(conf.gan[role])
    network_args.pop("name")
    network_args["norm_type"] = conf.gan.norm_type

    network = network_class(**network_args)
    return init_net(network, conf, device)

def init_net(network, conf, device):
    init_weights(network, conf.gan.weight_init_type, conf.gan.weight_init_gain)
    return network.to(device)

def init_weights(net, weight_init_type='normal', gain=0.02):
    def init_func(m):
        classname = m.__class__.__name__
        if hasattr(m, 'weight') and (classname.find('Conv') != -1 or classname.find('Linear') != -1):
            if weight_init_type == 'normal':
                init.normal_(m.weight.data, 0.0, gain)
            elif weight_init_type == 'xavier':
                init.xavier_normal_(m.weight.data, gain=gain)
            elif weight_init_type == 'kaiming':
                init.kaiming_normal_(m.weight.data, a=0, mode='fan_in')
            elif weight_init_type == 'orthogonal':
                init.orthogonal_(m.weight.data, gain=gain)
            else:
                raise NotImplementedError(f"initialization method `{weight_init_type}` is not implemented")
            if hasattr(m, 'bias') and m.bias is not None:
                init.constant_(m.bias.data, 0.0)
        elif classname.find('BatchNorm3d') != -1:
            init.normal_(m.weight.data, 1.0, gain)
            init.constant_(m.bias.data, 0.0)
    net.apply(init_func)

def get_conv_layer_3d(is_separable=False):
    if is_separable:
        return separable.SeparableConv3d
    else:
        return nn.Conv3d

def get_conv_transpose_layer_3d(is_separable=False):
    if is_separable:
        return separable.SeparableConvTranspose3d
    else:
        return nn.ConvTranspose3d

def get_norm_layer_2d(norm_type='instance'):
    if norm_type == 'batch':
        return nn.BatchNorm2d
    elif norm_type == 'instance':
        return nn.InstanceNorm2d
    else:
        raise NotImplementedError(f"Normalization layer `{norm_type}` not supported")

def get_norm_layer_3d(norm_type='instance'):
    if norm_type == 'batch':
        return nn.BatchNorm3d
    elif norm_type == 'instance':
        return nn.InstanceNorm3d
    else:
        raise NotImplementedError(f"Normalization layer `{norm_type}` not supported")

def is_bias_before_norm(norm_type='instance'):
    """When using BatchNorm, the preceding Conv layer does not use bias, 
    but it does if using InstanceNorm.
    """
    if norm_type == 'instance':
        return True
    elif norm_type == 'batch':
        return False
    else:
        raise NotImplementedError(f"Normalization layer `{norm_type}` not supported")

def get_scheduler(optimizer, conf):
    """Return a scheduler that keeps the same learning rate for the first <conf.n_iters> epochs
    and linearly decays the rate to zero over the next <conf.n_iters_decay> epochs.
    Parameters:
        optimizer          -- the optimizer of the network
        TODO
    """
    def lambda_rule(iter_idx):
        start_iter = 1 if not conf.load_checkpoint else conf.load_checkpoint.count_start_iter
        lr_l = 1.0 - max(0, iter_idx + start_iter - conf.n_iters) / float(conf.n_iters_decay + 1)
        return lr_l
    return lr_scheduler.LambdaLR(optimizer, lr_lambda=lambda_rule)

<<<<<<< HEAD
def get_network_device(network):
    """Returns the device of the network. Assumes that the whole network is on a single device."""
    return next(network.parameters()).device
=======

def init_weights(net, weight_init_type='normal', gain=0.02):
    def init_func(m):
        classname = m.__class__.__name__
        if hasattr(m, 'weight') and (classname.find('Conv') != -1 or classname.find('Linear') != -1):
            if weight_init_type == 'normal':
                init.normal_(m.weight.data, 0.0, gain)
            elif weight_init_type == 'xavier':
                init.xavier_normal_(m.weight.data, gain=gain)
            elif weight_init_type == 'kaiming':
                init.kaiming_normal_(m.weight.data, a=0, mode='fan_in')
            elif weight_init_type == 'orthogonal':
                init.orthogonal_(m.weight.data, gain=gain)
            else:
                raise NotImplementedError(f"initialization method `{weight_init_type}` is not implemented")
            if hasattr(m, 'bias') and m.bias is not None:
                init.constant_(m.bias.data, 0.0)
        elif classname.find('BatchNorm3d') != -1:
            init.normal_(m.weight.data, 1.0, gain)
            init.constant_(m.bias.data, 0.0)
    net.apply(init_func)


def reshape_to_4D_if_5D(tensor):
    if len(tensor.shape) == 5:
        return tensor.view(-1, *tensor.shape[2:])
    return tensor

def squeeze_z_axis_if_2D(tensor):
    # NCDHW, check if D is 1
    if tensor.shape[2] == 1:
        # Reshape to ensure that D is squeezed
        return tensor.squeeze(axis=2)
        
    return tensor
>>>>>>> 4e1ff3b5
<|MERGE_RESOLUTION|>--- conflicted
+++ resolved
@@ -98,33 +98,9 @@
         return lr_l
     return lr_scheduler.LambdaLR(optimizer, lr_lambda=lambda_rule)
 
-<<<<<<< HEAD
 def get_network_device(network):
     """Returns the device of the network. Assumes that the whole network is on a single device."""
     return next(network.parameters()).device
-=======
-
-def init_weights(net, weight_init_type='normal', gain=0.02):
-    def init_func(m):
-        classname = m.__class__.__name__
-        if hasattr(m, 'weight') and (classname.find('Conv') != -1 or classname.find('Linear') != -1):
-            if weight_init_type == 'normal':
-                init.normal_(m.weight.data, 0.0, gain)
-            elif weight_init_type == 'xavier':
-                init.xavier_normal_(m.weight.data, gain=gain)
-            elif weight_init_type == 'kaiming':
-                init.kaiming_normal_(m.weight.data, a=0, mode='fan_in')
-            elif weight_init_type == 'orthogonal':
-                init.orthogonal_(m.weight.data, gain=gain)
-            else:
-                raise NotImplementedError(f"initialization method `{weight_init_type}` is not implemented")
-            if hasattr(m, 'bias') and m.bias is not None:
-                init.constant_(m.bias.data, 0.0)
-        elif classname.find('BatchNorm3d') != -1:
-            init.normal_(m.weight.data, 1.0, gain)
-            init.constant_(m.bias.data, 0.0)
-    net.apply(init_func)
-
 
 def reshape_to_4D_if_5D(tensor):
     if len(tensor.shape) == 5:
@@ -137,5 +113,4 @@
         # Reshape to ensure that D is squeezed
         return tensor.squeeze(axis=2)
         
-    return tensor
->>>>>>> 4e1ff3b5
+    return tensor