--- conflicted
+++ resolved
@@ -81,12 +81,7 @@
 
         C1 = (K1 * data_range)**2
         C2 = (K2 * data_range)**2
-<<<<<<< HEAD
-        win = win.to(X.device, dtype=X.dtype)
-
-=======
         
->>>>>>> 295fda00
         mu1 = gaussian_filter(X, win)
         mu2 = gaussian_filter(Y, win)
 
