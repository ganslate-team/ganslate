from typing import Union, Dict

import torch
import torch.nn as nn


class AdversarialLoss(nn.Module):
    """Define different GAN objectives.
    The AdversarialLoss class abstracts away the need to create the target label tensor
    that has the same size as the input.
    """

    def __init__(self, gan_mode, target_real_label=1.0, target_fake_label=0.0):
        """ Initialize the AdversarialLoss class.
        Parameters:
            gan_mode (str) - - the type of GAN objective. 
            It currently supports vanilla, lsgan, and wgangp.

            target_real_label (bool) - - label for a real image
            target_fake_label (bool) - - label of a fake image
        Note: Do not use sigmoid as the last layer of Discriminator.
        LSGAN needs no sigmoid. vanilla GANs will handle it with BCEWithLogitsLoss.
        """
        super().__init__()
        self.register_buffer('real_label', torch.tensor(target_real_label))
        self.register_buffer('fake_label', torch.tensor(target_fake_label))
        self.gan_mode = gan_mode
        if gan_mode == 'lsgan':
            self.loss = nn.MSELoss()
        elif gan_mode == 'vanilla':
            self.loss = nn.BCEWithLogitsLoss()
        elif gan_mode in ['wgangp', 'nonsaturating']:
            self.loss = None
        else:
            raise NotImplementedError(f"GAN mode {gan_mode} not implemented.")

    def get_target_tensor(self, prediction, target_is_real):
        """Create label tensors with the same size as the input.
        Parameters:
            prediction (tensor) - - tpyically the prediction from a discriminator
            target_is_real (bool) - - if the ground truth label is for real images or fake images
        Returns:
            A label tensor filled with ground truth label, and with the size of the input
        """

        if target_is_real:
            target_tensor = self.real_label
        else:
            target_tensor = self.fake_label
        return target_tensor.expand_as(prediction)

<<<<<<< HEAD

    def calculate_loss(self, prediction, target_is_real):
=======
    def calculate_loss(self, prediction: torch.Tensor, target_is_real: bool):
>>>>>>> e1d72188
        """Calculate loss given Discriminator's output and grount truth labels.
        Parameters:
            prediction (tensor) - - tpyically the prediction output from a discriminator
            target_is_real (bool) - - if the ground truth label is for real images or fake images
        Returns:
            the calculated loss.
        """
        if self.gan_mode in ['lsgan', 'vanilla']:
            target_tensor = self.get_target_tensor(prediction, target_is_real)
            loss = self.loss(prediction, target_tensor)
        elif self.gan_mode == 'wgangp':
            if target_is_real:
                loss = -prediction.mean()
            else:
                loss = prediction.mean()
        elif self.gan_mode == 'nonsaturating':
            bs = prediction.size(0)
            if target_is_real:
                loss = F.softplus(-prediction).view(bs, -1).mean(dim=1)
            else:
                loss = F.softplus(prediction).view(bs, -1).mean(dim=1)
<<<<<<< HEAD
        return loss        


    def __call__(self, prediction, target_is_real):
        """
        TODO: Replace torch mean with a user specifyable function 
        """
        # If prediction is a dict, compute loss and reduce over all keys of the dict
        if isinstance(prediction, dict):
            loss_list = [self.calculate_loss(pred, target_is_real) for k, pred in prediction.items()]
            loss = torch.stack(loss_list).mean()

        else:
            loss = self.calculate_loss(prediction, target_is_real)

        return loss


        
        
=======
        return loss


    def forward(self, prediction: Union[Dict[str, torch.Tensor], torch.Tensor], \
                    target_is_real: bool):
        """
        Calculate loss given Discriminator's output and ground truth labels.
        Parameters:
            prediction (tensor or dictionary of tensors) - the prediction output can be 
            from a single discriminator where it is a tensor or from multiple 
            discriminators or more complex discriminator structures where
            it can be a Dict of tensors. When it is a dict of tensors the adversarial loss
            is averaged (TODO: will be configurable) over all the elements of the dict. 
            target_is_real (bool) - if the ground truth label is for real images or fake images
        Returns:
            the calculated loss.
        """
        # If prediction is a dict, compute loss and reduce over all keys of the dict
        if isinstance(prediction, dict):
            loss_list = [self.calculate_loss(pred, target_is_real) for pred in prediction.values()]
            loss = torch.stack(loss_list).mean()
        else:
            loss = self.calculate_loss(prediction, target_is_real)

        return loss
>>>>>>> e1d72188
<|MERGE_RESOLUTION|>--- conflicted
+++ resolved
@@ -49,12 +49,7 @@
             target_tensor = self.fake_label
         return target_tensor.expand_as(prediction)
 
-<<<<<<< HEAD
-
-    def calculate_loss(self, prediction, target_is_real):
-=======
     def calculate_loss(self, prediction: torch.Tensor, target_is_real: bool):
->>>>>>> e1d72188
         """Calculate loss given Discriminator's output and grount truth labels.
         Parameters:
             prediction (tensor) - - tpyically the prediction output from a discriminator
@@ -76,28 +71,6 @@
                 loss = F.softplus(-prediction).view(bs, -1).mean(dim=1)
             else:
                 loss = F.softplus(prediction).view(bs, -1).mean(dim=1)
-<<<<<<< HEAD
-        return loss        
-
-
-    def __call__(self, prediction, target_is_real):
-        """
-        TODO: Replace torch mean with a user specifyable function 
-        """
-        # If prediction is a dict, compute loss and reduce over all keys of the dict
-        if isinstance(prediction, dict):
-            loss_list = [self.calculate_loss(pred, target_is_real) for k, pred in prediction.items()]
-            loss = torch.stack(loss_list).mean()
-
-        else:
-            loss = self.calculate_loss(prediction, target_is_real)
-
-        return loss
-
-
-        
-        
-=======
         return loss
 
 
@@ -122,5 +95,4 @@
         else:
             loss = self.calculate_loss(prediction, target_is_real)
 
-        return loss
->>>>>>> e1d72188
+        return loss