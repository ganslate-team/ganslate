from loguru import logger
from pathlib import Path

import torch

from midaGAN.utils import communication
from midaGAN.utils.trackers.base import BaseTracker
from midaGAN.utils.trackers.utils import (process_visuals_for_logging,
                                          concat_batch_of_visuals_after_gather,
                                          convert_to_list_if_gather_did_not_occur)

import numpy as np


class ValTestTracker(BaseTracker):

    def __init__(self, conf):
        super().__init__(conf)
        self.logger = logger

        self.metrics = []
        self.visuals = []
        self.visuals_config = conf.train.logging.visuals

    def add_sample(self, visuals, metrics):
        """Parameters: # TODO: update this
        """
        metrics = {k: v for k, v in metrics.items() if v is not None}
        visuals = {k: v for k, v in visuals.items() if v is not None}

        # Gatther metrics and send to the process of rank 0
        metrics = communication.gather(metrics)
        metrics = convert_to_list_if_gather_did_not_occur(metrics)
        # Gather visuals from different processes to the rank 0 process
        visuals = communication.gather(visuals)
        visuals = concat_batch_of_visuals_after_gather(visuals)
<<<<<<< HEAD
        visuals = process_visuals_for_logging(visuals, self.visuals_config, single_example=False, grid_depth="mid")
=======
        visuals = process_visuals_for_logging(visuals, single_example=False, mid_slice_only=True)
>>>>>>> 02b1a879

        self.visuals.extend(visuals)
        self.metrics.extend(metrics)

    def push_samples(self, iter_idx, prefix):
        """
        Push samples to start logging
        """
        for visuals_idx, visuals in enumerate(self.visuals):
            name = ""
            if prefix:
                name += f"{prefix}/"
            if iter_idx:
                name += f"{iter_idx}"
                # When val, put images in a dir for the iter at which it is validating.
                # When testing, there aren't multiple iters, so it isn't necessary.
                name += "/" if self.conf.mode == "val" else "_"
            name += f"{visuals_idx}"
            self._save_image(visuals, name)

        metrics_dict = {}
        # self.metrics containts a list of dicts with different metrics
        for metric in self.metrics:
            #  Each key in metric dict containts a list of values corresponding to
            #  each batch
            for metric_name, metric_list in metric.items():
                if metric_name in metrics_dict:
                    metrics_dict[metric_name].extend(metric_list)
                else:
                    metrics_dict[metric_name] = metric_list

        # Averages collected metrics from different iterations and batches
        averaged_metrics = {k: np.mean(v) for k, v in metrics_dict.items()}

        self._log_message(iter_idx, averaged_metrics, prefix=prefix)

        if self.wandb:
            mode = prefix if prefix != "" else self.conf.mode
            self.wandb.log_iter(iter_idx=iter_idx,
                                visuals=self.visuals,
                                mode=mode,
                                metrics=averaged_metrics)

        # TODO: revisit tensorboard support
        if self.tensorboard:
            raise NotImplementedError("Tensorboard tracking not implemented")
            # self.tensorboard.log_iter(iter_idx, None, None, visuals, metrics)

        # Clear stored buffer after pushing the results
        self.metrics = []
        self.visuals = []

    def _log_message(self, index, metrics, prefix=""):
        message = '\n' + 20 * '-' + ' '

        message += f"({self.conf.mode.capitalize()}"

        if index is not None:
            message += f" at iter {index}"
        if prefix != "":
            message += f" for dataset '{prefix}'"

        message += ') ' + 20 * '-' + '\n'

        for k, v in metrics.items():
            name = f'{prefix}_{k}' if prefix != "" else str(k)
            message += '%s: %.3f ' % (name, v)

        self.logger.info(message)<|MERGE_RESOLUTION|>--- conflicted
+++ resolved
@@ -34,11 +34,7 @@
         # Gather visuals from different processes to the rank 0 process
         visuals = communication.gather(visuals)
         visuals = concat_batch_of_visuals_after_gather(visuals)
-<<<<<<< HEAD
         visuals = process_visuals_for_logging(visuals, self.visuals_config, single_example=False, grid_depth="mid")
-=======
-        visuals = process_visuals_for_logging(visuals, single_example=False, mid_slice_only=True)
->>>>>>> 02b1a879
 
         self.visuals.extend(visuals)
         self.metrics.extend(metrics)
