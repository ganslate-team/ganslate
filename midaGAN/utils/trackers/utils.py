import copy
import torch
from midaGAN.utils import communication


def concat_batch_of_visuals_after_gather(visuals_list):
    # Gathering done only for rank 0 when DDP is ON
    visuals = visuals_list
    if torch.distributed.is_initialized() and communication.get_rank() == 0:
        visuals = visuals_list[0]
        for single_visuals in visuals_list[1:]:
            for key in single_visuals.keys():
                visuals[key] = torch.cat((visuals[key], single_visuals[key]), dim=0)
    return visuals


def convert_to_list_if_gather_did_not_occur(value):
    """When using `communication.gather()` the output is a list of gathered values from
    all proceses. However, that function gathers the values only on the process with rank 0,
    while the other processes have the same single value as before the gather. This function
    converts those values to a list so that the data type is identical to the rank 0 process,
    allowing more general implementation of logic that operates with these values.
    """
    # Gathering done only for rank 0 when DDP is ON
    if torch.distributed.is_initialized() and communication.get_rank() == 0:
        return value
    else:
        return [value]


def process_visuals_for_logging(visuals, single_example=False, mid_slice_only=False):
    """Receives a dict of visuals and combines it for logging.
    `single_example` - selects only one example to log from the mini-batch of visuals.
    `mid_slice_only` - when visuals are 3D, setting it to True will log only the middle slice"""

<<<<<<< HEAD
def process_visuals_for_logging(visuals, visuals_config, single_example=False, grid_depth="full"):
=======
>>>>>>> 02b1a879
    final_visuals_grids = []

    # When a list of visuals is given, process it recursively
    if isinstance(visuals, list):
        for single_visuals in visuals:
            single_visuals = process_visuals_for_logging(visuals, single_example, mid_slice_only)
            final_visuals_grids.extend(single_visuals)
        return final_visuals_grids

    # A single instance of visuals is a dict
    assert isinstance(visuals, dict)


    # Channel-wise splitting of multi-modality images into separate tensors
    visuals = _split_multimodal_visuals(visuals, visuals_config)
    
    # Make all visuals have the same number of channels, if different
    visuals = _make_all_visuals_channels_equal(visuals)

    visuals_list = list(visuals.values())
    is_three_dimensional = visuals_list[0].ndim == 5

    # Concatenate corresponding images/slices from different visuals along width.
    # Width, in case of 3D, is fourth dim, while in 2D it's the third.
    concat_dim = 4 if is_three_dimensional else 3
    batch_visuals_grids = torch.cat(tuple(visuals_list), dim=concat_dim)
    # When interested in logging a single example from the batch, go through it only
    if single_example:
        batch_visuals_grids = batch_visuals_grids[:1]

    for visuals_grid in batch_visuals_grids:
        if is_three_dimensional:
            # CxDxHxW -> DxCxHxW
            visuals_grid = visuals_grid.permute(1, 0, 2, 3)

            # Only mid slice from 3D image
            if mid_slice_only:
                mid_slice = visuals_grid.shape[0] // 2
                visuals_grid = visuals_grid[mid_slice]

            # Whole 3D image into a grid
            else:
                # Concatenate all combined slices along height to form a single 2D image.
                # Tensors in the tuple are CxHxW, hence dim=1
                visuals_grid = torch.cat(tuple(visuals_grid), dim=1)

        # Convert data range [-1,1] to [0,1]. Important when saving images.
        visuals_grid = (visuals_grid + 1) / 2

        # Name would be, e.g., "real_A-fake_B-rec_A-real_B-fake_A-rec_B"
        name = "-".join(visuals.keys())

        # Note that image format is CxHxW
        final_visuals_grids.append({'name': name, 'image': visuals_grid})

    return final_visuals_grids



def _split_multimodal_visuals(visuals, visuals_config):
    """
    Separate out multi-modality images from each tensor by splitting it channel-wise.
    The correct channel split for domains A and B should be provided in the visuals_config parameter.
    The visual names are updated as:  real_A  -->  real_A1 and real_A2 (in case when A contains 2 modalities).
    """
    # If visuals config is not provided, assume each visuals tensor contains a single modality, and do nothing
    if visuals_config is None:    
        return visuals

    # Split channels and update the visuals dict
    channel_splits_by_domain = {'A': visuals_config['channel_split_A'], 'B': visuals_config['channel_split_B']}
    visuals_copy = {}
    for visual_name in visuals.keys():                  # For each tensor in visuals
        for domain in channel_splits_by_domain.keys():  # For each domain (A and B)
            if domain in visual_name: 
                channel_split = tuple(channel_splits_by_domain[domain])
                assert sum(channel_split) == visuals[visual_name].shape[1], "Please specify channel-split correctly!"
                separated_modalities = torch.split(visuals[visual_name], channel_split, dim=1)
                visuals_copy.update({f"{visual_name}{i+1}": separated_modalities[i] for i in range(len(channel_split))})
    return visuals_copy


def _make_all_visuals_channels_equal(visuals):
    """
    Make #channels of all visuals equal to the largest #channels present.
    Especially useful in case of natural images when both RGB and grayscale image types are involved.
    Note:        This function is invoked after _split_multimodal_visuals(), 
                 and hence expects each tensor to contain just a single modality
    Limitation:  Every image modality must have #channels equal to either 1 or 3.                
    """
    supported_n_channels = (1,3) # Only 1 and 3 channels supported for each separate modality  
    max_n_channels = max([visual.shape[1] for visual in visuals.values()])
    min_n_channels = min([visual.shape[1] for visual in visuals.values()])
    
    # If all visuals have the same #channels, then do nothing 
    if max_n_channels == min_n_channels:
        return visuals

    # Else, proceed with the operation
    for visual_name in visuals.keys():
        n_channels = visuals[visual_name].shape[1]
        assert n_channels in supported_n_channels, "Every image modality must have #channels equal to either 1 or 3!"
        if n_channels < max_n_channels:
            n_repeats = max_n_channels // n_channels
            visuals[visual_name] = torch.repeat_interleave(visuals[visual_name], n_repeats, dim=1)

    return visuals<|MERGE_RESOLUTION|>--- conflicted
+++ resolved
@@ -27,16 +27,7 @@
     else:
         return [value]
 
-
-def process_visuals_for_logging(visuals, single_example=False, mid_slice_only=False):
-    """Receives a dict of visuals and combines it for logging.
-    `single_example` - selects only one example to log from the mini-batch of visuals.
-    `mid_slice_only` - when visuals are 3D, setting it to True will log only the middle slice"""
-
-<<<<<<< HEAD
 def process_visuals_for_logging(visuals, visuals_config, single_example=False, grid_depth="full"):
-=======
->>>>>>> 02b1a879
     final_visuals_grids = []
 
     # When a list of visuals is given, process it recursively
