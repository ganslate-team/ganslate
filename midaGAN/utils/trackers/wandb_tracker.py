--- conflicted
+++ resolved
@@ -17,11 +17,7 @@
             self.filter_min = conf.logging.wandb.image_filter.min
             self.filter_max = conf.logging.wandb.image_filter.max
 
-<<<<<<< HEAD
-    def log_iter(self, iter_idx, learning_rates, losses, visuals, metrics):
-=======
     def log_iter(self, iter_idx, learning_rates, losses, visuals, metrics, batch=None):
->>>>>>> 0a00e1f8
         """TODO"""
         log_dict = {}
 
@@ -52,10 +48,7 @@
             image = (image - self.filter_min )/ self.filter_max - self.filter_min
             log_dict[f"{name}_filtered"] = [wandb.Image(image.cpu().detach().numpy())]
 
-<<<<<<< HEAD
-=======
         if batch:
             log_dict["batch"] = batch
             
->>>>>>> 0a00e1f8
         wandb.log(log_dict)