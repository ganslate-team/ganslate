import logging
from pathlib import Path

from midaGAN.utils import communication
from midaGAN.utils.trackers.utils import visuals_to_combined_2d_grid
from midaGAN.utils.trackers.base import BaseTracker


class EvaluationTracker(BaseTracker):

    def __init__(self, conf):
        super().__init__(conf)
        self.logger = logging.getLogger(type(self).__name__)

        self.metrics = []
        self.visuals = []

    def add_sample(self, visuals, metrics):
        """Parameters: # TODO: update this
        """
        visuals = {k: v for k, v in visuals.items() if v is not None}
        metrics = {k: v for k, v in metrics.items() if v is not None}

        # reduce metrics (avg) and send to the process of rank 0
        metrics = communication.reduce(metrics, average=True, all_reduce=False)

        if communication.get_local_rank() == 0:
            visuals = visuals_to_combined_2d_grid(visuals, grid_depth='mid')
            self.visuals.append(visuals)
            self.metrics.append(metrics)

    def push_samples(self, iter_idx, prefix=''):
        """
        Push samples to start logging
        """
        if communication.get_local_rank() == 0:

            for visuals in self.visuals:
                self._save_image(visuals, f"{prefix}_{iter_idx}")
<<<<<<< HEAD
=======

            for visuals in self.visuals:
                self._save_image(visuals, f"{prefix}_{iter_idx}")
>>>>>>> 84b98dab

            # Averages list of dictionaries within self.metrics
            averaged_metrics = {}
            # Each element of self.metrics has the same metric keys so
            # so fetching the key names from self.metrics[0] is fine
            for key in self.metrics[0]:
                metric_average = sum(metric[key] for metric in self.metrics) / len(self.metrics)
                averaged_metrics[key] = metric_average

            self._log_message(iter_idx, averaged_metrics, prefix=prefix)

            if self.wandb:
                self.wandb.log_iter(iter_idx=iter_idx,
                                    learning_rates={},
                                    losses={},
                                    visuals=self.visuals,
                                    metrics=averaged_metrics,
                                    mode=prefix)

            # TODO: Adapt eval tracker for tensorboard
            if self.tensorboard:
                raise NotImplementedError("Tensorboard eval tracking not implemented")
                # self.tensorboard.log_iter(iter_idx, {}, {}, visuals, metrics)

            # Clear stored buffer after pushing the results
            self.metrics = []
            self.visuals = []

    def _log_message(self, index, metrics, prefix=''):
        message = '\n' + 20 * '-' + ' '
        message += f'({self.conf.mode} at iter {index})'
        message += ' ' + 20 * '-' + '\n'

        for k, v in metrics.items():
            message += '%s: %.3f ' % (f'{prefix}_{k}', v)

        self.logger.info(message)<|MERGE_RESOLUTION|>--- conflicted
+++ resolved
@@ -35,14 +35,8 @@
         """
         if communication.get_local_rank() == 0:
 
-            for visuals in self.visuals:
-                self._save_image(visuals, f"{prefix}_{iter_idx}")
-<<<<<<< HEAD
-=======
-
-            for visuals in self.visuals:
-                self._save_image(visuals, f"{prefix}_{iter_idx}")
->>>>>>> 84b98dab
+            for idx, visuals in self.visuals:
+                self._save_image(visuals, f"{prefix}_{iter_idx}_{idx}")
 
             # Averages list of dictionaries within self.metrics
             averaged_metrics = {}
