from scipy import ndimage
import cv2
import numpy as np

import logging
logger = logging.getLogger(__name__)

def get_connected_components(binary_array: np.ndarray, structuring_element: np.ndarray=None) -> np.ndarray:
    """
    Returns a label map with a unique integer label for each connected geometrical object in the given binary array.
    Integer labels of components start from 1. Background is 0.
    """

    if not structuring_element:  # If not given, set 26-connected structure as default
        if binary_array.ndim == 3:
            cc_structure = np.array([
                                        [[1,1,1],
                                         [1,1,1],
                                         [1,1,1]],

                                        [[1,1,1],
                                         [1,1,1],
                                         [1,1,1]],

                                        [[1,1,1],
                                         [1,1,1],
                                         [1,1,1]]
                                       ])
        elif binary_array.ndim == 2:
            cc_structure = np.array(
                                        [[1,1,1],
                                         [1,1,1],
                                         [1,1,1]]

                                       )        
        else:
            raise NotImplementedError()
        # or alternatively, use the following function -
        # cc_structure = ndimage.generate_binary_structure(rank=3, connectivity=3)

    connected_component_array, num_connected_components = ndimage.label(binary_array, \
                                                                        structure=structuring_element)

    return connected_component_array


def smooth_contour_points(contour: np.ndarray, radius: int = 3, sigma: int = 10) -> np.ndarray:
    """
    Function that smooths contour points using the approach from 
    https://stackoverflow.com/a/37536310
    
    Simple explanation: Convolve 1D gaussian filter over the points to smoothen the curve
    """
    neighbourhood = 2 * radius + 1;

    # Contour length is the total number of points + extra points
    # to ensure circularity. 
    contour_length = len(contour) + 2 * radius 
    # Last group of points. 
    offset = (len(contour) - radius)

    x_filtered, y_filtered = [], []


    for idx in range(contour_length):
        x_filtered.append(contour[(offset + idx) \
                                          % len(contour)][0][0])

        y_filtered.append(contour[(offset + idx) \
                                          % len(contour)][0][1])

    # Gaussian blur from opencv is basically applying gaussian convolution
    # filter over these points.
    x_smooth = cv2.GaussianBlur(np.array(x_filtered), (radius, 1), sigma)
    y_smooth = cv2.GaussianBlur(np.array(y_filtered), (radius, 1), sigma)

    # Add smoothened point for 
    smooth_contours = []
    for idx, (x, y) in enumerate(zip(x_smooth, y_smooth)):
        if idx < len(contour) + radius:
            smooth_contours.append(np.array([x, y]))

    return np.array(smooth_contours)
                        


def get_body_mask_and_bound(image: np.ndarray, HU_threshold: int) -> np.ndarray:
    """
    Function that gets a mask around the patient body and returns a 3D bound

    Parameters
    -------------
    image: Numpy array to get the mask and bound from
    HU_threshold: Set threshold to binarize image


    Returns
    -------------
    body_mask: Numpy array with same shape as input image as a body mask
    bound: Bounds around the largest component in 3D. This is in
    the ((z_min, z_max), (y_min, y_max), (x_min, x_max)) format
    """
    
    binarized_image = np.uint8(image >= HU_threshold)
    
    body_mask = np.zeros(image.shape)
    
    connected_components = get_connected_components(binarized_image)
    
    # Get counts for each component in the connected component analysis
    label_counts = [np.sum(connected_components==label) for label in range(1, connected_components.max() + 1)]
    max_label = np.argmax(label_counts) + 1

    
    # Image with largest component binary mask
    binarized_image = connected_components == max_label
    
    # Get coordinates where a label (1) is present
    label_coordinates = np.nonzero(binarized_image)
    
    # Get bound of the largest possible voxel range in the binary mask
    bound = [(np.min(coord), np.max(coord)) for coord in label_coordinates]
    
    
    for z in range(binarized_image.shape[0]):
    
        binary_slice = np.uint8(binarized_image[z])
    
        # Find contours for each binary slice
        try:
            contours, hierarchy = cv2.findContours(binary_slice, cv2.RETR_TREE,cv2.CHAIN_APPROX_SIMPLE)
<<<<<<< HEAD
        
        except:
            logger.error("OpenCV could not find contours: Most likely this is a completely black image")
            continue
        # Get the largest contour based on its area and find the convex hull of it
        # Convex hull tutorial: https://www.learnopencv.com/convex-hull-using-opencv-in-python-and-c/
        max_cnt = max(contours, key=cv2.contourArea)
        hull = cv2.convexHull(max_cnt)

        # Project the hull onto the body_mask image, everything 
        # inside the hull is set to 1. 
        cv2.drawContours(body_mask[z], [hull], -1,  1, -1)
=======
        except:
            logger.error("OpenCV could not find contours: Most likely this is a completely black image")
            continue
            
        # Get the largest contour based on its area
        largest_contour = max(contours, key=cv2.contourArea)
        
        # Smooth contour so that surface irregularities are removed better
        smoothed_contour = smooth_contour_points(largest_contour)
>>>>>>> e12b23b0

        # Project the points onto the body_mask image, everything 
        # inside the points is set to 1. 
        cv2.drawContours(body_mask[z], [smoothed_contour], -1,  1, -1)

    return body_mask, bound



def apply_body_mask_and_bound(array: np.ndarray, masking_value: int =-1024, \
                                apply_mask: bool =True, apply_bound: bool=True, HU_threshold: int =-300) -> np.ndarray:

    """
    Function to apply mask based filtering and bound the array
    
    Parameters
    ------------------
    array: Input array to bound and mask
    masking_value: Value to apply outside the mask
    apply_mask: Set to True to apply mask
    apply_bound: Set to True to apply bound
    HU_threshold: Threshold to apply for binarization of the image. 

    Returns
    ------------------
    array: Output array that will be masked with the masking_value outside
    the patient body and will be cropped to fit the bounds.

    """

    if not apply_mask and not apply_bound:
        return array

    body_mask, ((z_max, z_min), \
        (y_max, y_min), (x_max, x_min)) = get_body_mask_and_bound(array, HU_threshold)
    
    # Apply mask to the image array 
    if apply_mask:
        array = np.where(body_mask, array, masking_value)

    # Index the array within the bounds and return cropped array
    if apply_bound:
        array = array[z_max:z_min, y_max: y_min, x_max: x_min]

    return array<|MERGE_RESOLUTION|>--- conflicted
+++ resolved
@@ -129,20 +129,6 @@
         # Find contours for each binary slice
         try:
             contours, hierarchy = cv2.findContours(binary_slice, cv2.RETR_TREE,cv2.CHAIN_APPROX_SIMPLE)
-<<<<<<< HEAD
-        
-        except:
-            logger.error("OpenCV could not find contours: Most likely this is a completely black image")
-            continue
-        # Get the largest contour based on its area and find the convex hull of it
-        # Convex hull tutorial: https://www.learnopencv.com/convex-hull-using-opencv-in-python-and-c/
-        max_cnt = max(contours, key=cv2.contourArea)
-        hull = cv2.convexHull(max_cnt)
-
-        # Project the hull onto the body_mask image, everything 
-        # inside the hull is set to 1. 
-        cv2.drawContours(body_mask[z], [hull], -1,  1, -1)
-=======
         except:
             logger.error("OpenCV could not find contours: Most likely this is a completely black image")
             continue
@@ -152,7 +138,6 @@
         
         # Smooth contour so that surface irregularities are removed better
         smoothed_contour = smooth_contour_points(largest_contour)
->>>>>>> e12b23b0
 
         # Project the points onto the body_mask image, everything 
         # inside the points is set to 1. 
