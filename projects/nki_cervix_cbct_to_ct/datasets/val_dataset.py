--- conflicted
+++ resolved
@@ -37,12 +37,7 @@
 @dataclass
 class CBCTtoCTValDatasetConfig(configs.base.BaseDatasetConfig):
     name: str = "CBCTtoCTValDataset"
-<<<<<<< HEAD
-    hounsfield_units_range: Tuple[int, int] = field(
-        default_factory=lambda: (-1000, 2000))
-=======
     hounsfield_units_range: Tuple[int, int] = field(default_factory=lambda: (-1000, 2000))
->>>>>>> 865b1533
     mask_labels: List[str] = field(default_factory=lambda: [])
 
 
@@ -116,11 +111,6 @@
         # Normalize Hounsfield units to range [-1,1]
         CT = min_max_normalize(CT, self.hu_min, self.hu_max)
         CBCT = min_max_normalize(CBCT, self.hu_min, self.hu_max)
-<<<<<<< HEAD
-        
-=======
-
->>>>>>> 865b1533
         # Add channel dimension (1 = grayscale)
         CT = CT.unsqueeze(0)
         CBCT = CBCT.unsqueeze(0)
@@ -145,10 +135,6 @@
     def save(self, tensor, save_dir, metadata=None):
         tensor = tensor.squeeze().cpu()
         tensor = min_max_denormalize(tensor.clone(), self.hu_min, self.hu_max)
-<<<<<<< HEAD
-
-=======
->>>>>>> 865b1533
 
         if metadata:
             sitk_image = sitk_utils.tensor_to_sitk_image(tensor, metadata['origin'],
