project_dir: null

train:
    output_dir: "./checkpoints/horse2zebra_default"
    cuda: True
    n_iters: 117700 # (1177 [dataset_size] * 100)
    n_iters_decay: 117700
    batch_size: 1
    mixed_precision: False

    logging:
        freq: 500
        wandb:
            project: "horse2zebra"
    
    checkpointing:
        freq: 20000

    dataset: 
        name: "ImageDataset"
<<<<<<< HEAD
        root: "/mnt/particija/horse2zebra/train/"
=======
        root: "/home/chinmay/Datasets/horse2zebra/train/"
>>>>>>> eb4012d5
        num_workers: 16
        image_channels: 3
        preprocess: "resize"
        load_size: 256
        flip: True
        
    gan:  
        name: "CycleGAN"

        generator:  
            name: "Resnet2D"
            n_residual_blocks: 9
            in_out_channels:
                AB: [3, 3]

        discriminator:  
            name: "PatchGAN2D"
            n_layers: 3
            in_channels:
                B: 3

        optimizer:
            lambda_AB: 10.0
            lambda_BA: 10.0
            lambda_identity: 0
            proportion_ssim: 0
            lr_D: 0.0002
            lr_G: 0.0002
    
    metrics:
        discriminator_evolution: True
        ssim: True

infer:
    checkpointing:
        load_iter: 1
    dataset:
        name: "ImageDataset"
        root: "/home/chinmay/Datasets/horse2zebra/test/"
        num_workers: 16
        image_channels: 3
        preprocess: "resize"
        load_size: 256
        flip: False
<|MERGE_RESOLUTION|>--- conflicted
+++ resolved
@@ -18,11 +18,7 @@
 
     dataset: 
         name: "ImageDataset"
-<<<<<<< HEAD
-        root: "/mnt/particija/horse2zebra/train/"
-=======
         root: "/home/chinmay/Datasets/horse2zebra/train/"
->>>>>>> eb4012d5
         num_workers: 16
         image_channels: 3
         preprocess: "resize"
