--- conflicted
+++ resolved
@@ -1,12 +1,8 @@
 import torch
 from midaGAN.nn.losses import cyclegan_losses
 from projects.maastro_lung_proton_cbct_to_ct.modules.losses import loss_ops
-<<<<<<< HEAD
 import monai
 # from projects.maastro_lung_proton_cbct_to_ct.modules.losses import registration_loss
-=======
-import monai 
->>>>>>> b3301e15
 
 LOSS_CRITERION = {
     "Frequency-L1": torch.nn.L1Loss(),
@@ -58,7 +54,6 @@
         if self.type == "Frequency":
             input = loss_ops.get_freq_transform(input)
             target = loss_ops.get_freq_transform(target)
-<<<<<<< HEAD
     
         loss = self.criterion(input, target)
 
@@ -67,11 +62,5 @@
             loss = (loss + 1)/2
 
         return self.lambda_structure * loss
-=======
-           
-        loss = self.criterion(input, target)
-        loss = torch.tanh(loss)
-        loss = (loss + 1)/2
 
-        return self.lambda_structure * loss
->>>>>>> b3301e15
+        return self.lambda_structure * loss